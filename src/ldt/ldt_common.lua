--- conflicted
+++ resolved
@@ -17,11 +17,7 @@
 -- ======================================================================
 --
 -- Track the data and iteration of the last update.
-<<<<<<< HEAD
 local MOD="ldt_common_2014_12_11.A";
-=======
-local MOD="ldt_common_2014_12_10.A";
->>>>>>> 7c1970e8
 
 -- This variable holds the version of the code.  It would be in the form
 -- of (Major.Minor), except that Lua does not store real numbers.  So, for
